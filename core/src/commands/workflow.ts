--- conflicted
+++ resolved
@@ -15,17 +15,14 @@
 import { Garden } from "../garden"
 import { WorkflowStepSpec, WorkflowConfig, WorkflowFileSpec } from "../config/workflow"
 import { Log } from "../logger/log-entry"
-<<<<<<< HEAD
-import { GardenError, InternalError, RuntimeError, WorkflowScriptError, toGardenError } from "../exceptions"
-=======
 import {
   ChildProcessError,
-  formatGardenErrorWithDetail,
   GardenError,
+  InternalError,
   RuntimeError,
   WorkflowScriptError,
+  toGardenError,
 } from "../exceptions"
->>>>>>> 72ee2b51
 import {
   WorkflowConfigContext,
   WorkflowStepConfigContext,
@@ -35,7 +32,7 @@
 import { ConfigurationError, FilesystemError } from "../exceptions"
 import { posix, join } from "path"
 import { ensureDir, writeFile } from "fs-extra"
-import { getDurationMsec, isExecaError, toEnvVars } from "../util/util"
+import { getDurationMsec, toEnvVars } from "../util/util"
 import { runScript } from "../util/util"
 import { LogLevel } from "../logger/logger"
 import { registerWorkflowRun } from "../cloud/workflow-lifecycle"
@@ -177,8 +174,8 @@
             message: `Workflow steps must specify either a command or a script. Got: ${JSON.stringify(step)}`,
           })
         }
-      } catch (_err) {
-        const err = toGardenError(_err)
+      } catch (rawErr) {
+        const err = toGardenError(rawErr)
         garden.events.emit("workflowStepError", getStepEndEvent(index, stepStartedAt))
         stepErrors[index] = [err]
         printStepDuration({ ...stepParams, success: false })
@@ -382,18 +379,6 @@
   try {
     await runScript({ log: bodyLog, cwd: garden.projectRoot, script: step.script!, envVars: step.envVars })
     return { result: {} }
-<<<<<<< HEAD
-  } catch (error) {
-    if (!isExecaError(error)) {
-      throw error
-    }
-
-    const scriptError = new WorkflowScriptError({
-      output: error.all || "",
-      exitCode: error.exitCode,
-      stdout: error.stdout,
-      stderr: error.stderr,
-=======
   } catch (err) {
     // Unexpected error (failed to execute script, as opposed to script returning an error code)
     if (!(err instanceof ChildProcessError)) {
@@ -401,20 +386,16 @@
     }
 
     const scriptError = new WorkflowScriptError({
-      message: `Script exited with code ${err.detail.code}`,
-      detail: {
-        message: err.detail.stderr,
-        exitCode: err.detail.code,
-        stdout: err.detail.stdout,
-        stderr: err.detail.stderr,
-      },
->>>>>>> 72ee2b51
+      output: err.details.output,
+      exitCode: err.details.code,
+      stdout: err.details.stdout,
+      stderr: err.details.stderr,
     })
 
     bodyLog.error("")
     bodyLog.error({ msg: `Script failed with the following error:`, error: scriptError })
     bodyLog.error("")
-    bodyLog.error(err.detail.stderr)
+    bodyLog.error(err.details.stderr)
 
     throw scriptError
   }
