--- conflicted
+++ resolved
@@ -47,20 +47,12 @@
     action,
     imageId,
   })
-<<<<<<< HEAD
-=======
-
->>>>>>> 13e20e10
   let {
     state,
     remoteResources,
     mode: deployedMode,
     selectorChangedResourceKeys,
-<<<<<<< HEAD
   } = await compareDeployedResources({ ctx: k8sCtx, api, namespace, manifests, log })
-=======
-  } = await compareDeployedResources(k8sCtx, api, namespace, manifests, log)
->>>>>>> 13e20e10
   const ingresses = await getIngresses(action, api, provider)
 
   return prepareContainerDeployStatus({
