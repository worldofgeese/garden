--- conflicted
+++ resolved
@@ -81,11 +81,7 @@
       When specified, these take precedence over the values in the \`values.yaml\` file (or the files specified
       in \`valueFiles\`).
     `),
-<<<<<<< HEAD
-  valueFiles: joiSparseArray(joi.posixPath().subPathOnly()).description(dedent`
-=======
-    valueFiles: joiSparseArray(joi.posixPath()).description(dedent`
->>>>>>> cdab79ca
+  valueFiles: joiSparseArray(joi.posixPath()).description(dedent`
       Specify value files to use when rendering the Helm chart. These will take precedence over the \`values.yaml\` file
       bundled in the Helm chart, and should be specified in ascending order of precedence. Meaning, the last file in
       this list will have the highest precedence.
