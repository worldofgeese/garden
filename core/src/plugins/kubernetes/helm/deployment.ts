/*
 * Copyright (C) 2018-2022 Garden Technologies, Inc. <info@garden.io>
 *
 * This Source Code Form is subject to the terms of the Mozilla Public
 * License, v. 2.0. If a copy of the MPL was not distributed with this
 * file, You can obtain one at http://mozilla.org/MPL/2.0/.
 */

import Bluebird from "bluebird"
import { waitForResources } from "../status/status"
import { helm } from "./helm-cli"
import { HelmModule } from "./config"
import {
  filterManifests,
  getBaseModule,
  getChartPath,
  getReleaseName,
  getValueArgs,
  prepareManifests,
  prepareTemplates,
} from "./common"
import {
  gardenCloudAECPauseAnnotation,
  getPausedResources,
  getReleaseStatus,
  getRenderedResources,
  HelmServiceStatus,
} from "./status"
import { SyncableResource } from "../types"
import { apply, deleteResources } from "../kubectl"
import { KubernetesPluginContext, ServiceResourceSpec } from "../config"
import { DeployServiceParams } from "../../../types/plugin/service/deployService"
import { DeleteServiceParams } from "../../../types/plugin/service/deleteService"
import { getForwardablePorts, killPortForwards } from "../port-forward"
import { getServiceResource, getServiceResourceSpec } from "../util"
import { getModuleNamespace, getModuleNamespaceStatus } from "../namespace"
<<<<<<< HEAD
=======
import { configureHotReload, getHotReloadContainerName, getHotReloadSpec } from "../hot-reload/helpers"
>>>>>>> a7722b58
import { configureDevMode, startDevModeSync } from "../dev-mode"
import { KubeApi } from "../api"
import { configureLocalMode, startServiceInLocalMode } from "../local-mode"

export async function deployHelmService({
  ctx,
  module,
  service,
  log,
  force,
  devMode,
<<<<<<< HEAD
=======
  hotReload,
  localMode,
>>>>>>> a7722b58
}: DeployServiceParams<HelmModule>): Promise<HelmServiceStatus> {
  let serviceResourceSpec: ServiceResourceSpec | null = null
  let serviceResource: SyncableResource | null = null

  const k8sCtx = ctx as KubernetesPluginContext
  const provider = k8sCtx.provider
  const api = await KubeApi.factory(log, ctx, provider)

  const namespaceStatus = await getModuleNamespaceStatus({
    ctx: k8sCtx,
    log,
    module,
    provider: k8sCtx.provider,
  })
  const namespace = namespaceStatus.namespaceName

  const preparedTemplates = await prepareTemplates({
    ctx: k8sCtx,
    module,
    devMode,
<<<<<<< HEAD
=======
    hotReload,
    localMode,
>>>>>>> a7722b58
    log,
    version: service.version,
  })

  const chartPath = await getChartPath(module)
  const releaseName = getReleaseName(module)
<<<<<<< HEAD
  const releaseStatus = await getReleaseStatus({ ctx: k8sCtx, module, service, releaseName, log, devMode })
=======
  const releaseStatus = await getReleaseStatus({
    ctx: k8sCtx,
    module,
    service,
    releaseName,
    log,
    devMode,
    hotReload,
    localMode,
  })
>>>>>>> a7722b58

  const commonArgs = [
    "--namespace",
    namespace,
    "--timeout",
    module.spec.timeout.toString(10) + "s",
<<<<<<< HEAD
    ...(await getValueArgs(module, devMode)),
=======
    ...(await getValueArgs(module, devMode, hotReload, localMode)),
>>>>>>> a7722b58
  ]

  if (module.spec.atomicInstall) {
    // Make sure chart gets purged if it fails to install
    commonArgs.push("--atomic")
  }

  if (releaseStatus.state === "missing") {
    log.silly(`Installing Helm release ${releaseName}`)
    const installArgs = ["install", releaseName, chartPath, ...commonArgs]
    if (force && !ctx.production) {
      installArgs.push("--replace")
    }
    await helm({ ctx: k8sCtx, namespace, log, args: [...installArgs] })
  } else {
    log.silly(`Upgrading Helm release ${releaseName}`)
    const upgradeArgs = ["upgrade", releaseName, chartPath, "--install", ...commonArgs]
    await helm({ ctx: k8sCtx, namespace, log, args: [...upgradeArgs] })

    // If ctx.cloudApi is defined, the user is logged in and they might be trying to deploy to an environment
    // that could have been paused by by Garden Cloud's AEC functionality. We therefore make sure to clean up any
    // dangling annotations created by Garden Cloud.
    if (ctx.cloudApi) {
      try {
        const pausedResources = await getPausedResources({ ctx: k8sCtx, module, namespace, releaseName, log })
        await Bluebird.all(
          pausedResources.map((resource) => {
            const { annotations } = resource.metadata
            if (annotations) {
              delete annotations[gardenCloudAECPauseAnnotation]
              return api.annotateResource({ log, resource, annotations })
            }
            return
          })
        )
      } catch (error) {
        const errorMsg = `Failed to remove Garden Cloud AEC annotations for service: ${service.name}.`
        log.warn(errorMsg)
        log.debug(error)
      }
    }
  }

  const preparedManifests = await prepareManifests({
    ctx: k8sCtx,
    log,
    module,
    devMode,
<<<<<<< HEAD
=======
    hotReload,
    localMode,
>>>>>>> a7722b58
    version: service.version,
    namespace: preparedTemplates.namespace,
    releaseName: preparedTemplates.releaseName,
    chartPath: preparedTemplates.chartPath,
  })
  const manifests = await filterManifests(preparedManifests)

<<<<<<< HEAD
  if (devMode && module.spec.devMode) {
=======
  if ((devMode && module.spec.devMode) || hotReload || (localMode && module.spec.localMode)) {
>>>>>>> a7722b58
    serviceResourceSpec = getServiceResourceSpec(module, getBaseModule(module))
    serviceResource = await getServiceResource({
      ctx,
      log,
      provider,
      module,
      manifests,
      resourceSpec: serviceResourceSpec,
    })
  }

  // Because we need to modify the Deployment, and because there is currently no reliable way to do that before
<<<<<<< HEAD
  // installing/upgrading via Helm, we need to separately update the target here for dev-mode.
  if (devMode && service.spec.devMode && serviceResourceSpec && serviceResource) {
=======
  // installing/upgrading via Helm, we need to separately update the target here for dev-mode/hot-reload/local-mode.
  // Local mode always takes precedence over dev mode.
  if (localMode && service.spec.localMode && serviceResourceSpec && serviceResource) {
    await configureLocalMode({
      ctx,
      spec: service.spec.localMode,
      targetResource: serviceResource,
      gardenService: service,
      log,
      containerName: service.spec.localMode.containerName,
    })
    await apply({ log, ctx, api, provider, manifests: [serviceResource], namespace })
  } else if (devMode && service.spec.devMode && serviceResourceSpec && serviceResource) {
>>>>>>> a7722b58
    configureDevMode({
      target: serviceResource,
      spec: service.spec.devMode,
      containerName: service.spec.devMode.containerName,
    })
    await apply({ log, ctx, api, provider, manifests: [serviceResource], namespace })
  }

  // FIXME: we should get these objects from the cluster, and not from the local `helm template` command, because
  // they may be legitimately inconsistent.
  const statuses = await waitForResources({
    namespace,
    ctx,
    provider,
    serviceName: service.name,
    resources: manifests,
    log,
    timeoutSec: module.spec.timeout,
  })

  // Local mode has its own port-forwarding configuration
  const forwardablePorts = localMode && service.spec.localMode ? [] : getForwardablePorts(manifests, service)

  // Make sure port forwards work after redeployment
  killPortForwards(service, forwardablePorts || [], log)

  // Local mode always takes precedence over dev mode.
  if (localMode && service.spec.localMode && serviceResource && serviceResourceSpec) {
    await startServiceInLocalMode({
      ctx,
      spec: service.spec.localMode,
      targetResource: serviceResource,
      gardenService: service,
      namespace,
      log,
      containerName: service.spec.localMode.containerName,
    })
  } else if (devMode && service.spec.devMode && serviceResource && serviceResourceSpec) {
    await startDevModeSync({
      ctx,
      log,
      moduleRoot: service.sourceModule.path,
      namespace: serviceResource.metadata.namespace || namespace,
      target: serviceResource,
      spec: service.spec.devMode,
      containerName: service.spec.devMode.containerName,
      serviceName: service.name,
    })
  }

  return {
    forwardablePorts,
    state: "ready",
    version: service.version,
    detail: { remoteResources: statuses.map((s) => s.resource) },
    namespaceStatuses: [namespaceStatus],
  }
}

export async function deleteService(params: DeleteServiceParams): Promise<HelmServiceStatus> {
  const { ctx, log, module } = params

  const k8sCtx = <KubernetesPluginContext>ctx
  const provider = k8sCtx.provider
  const releaseName = getReleaseName(module)

  const namespace = await getModuleNamespace({
    ctx: k8sCtx,
    log,
    module,
    provider: k8sCtx.provider,
  })

  const resources = await getRenderedResources({ ctx: k8sCtx, module, releaseName, log })

  await helm({ ctx: k8sCtx, log, namespace, args: ["uninstall", releaseName] })

  // Wait for resources to terminate
  await deleteResources({ log, ctx, provider, resources, namespace })

  log.setSuccess("Service deleted")

  return { state: "missing", detail: { remoteResources: [] } }
}<|MERGE_RESOLUTION|>--- conflicted
+++ resolved
@@ -34,10 +34,6 @@
 import { getForwardablePorts, killPortForwards } from "../port-forward"
 import { getServiceResource, getServiceResourceSpec } from "../util"
 import { getModuleNamespace, getModuleNamespaceStatus } from "../namespace"
-<<<<<<< HEAD
-=======
-import { configureHotReload, getHotReloadContainerName, getHotReloadSpec } from "../hot-reload/helpers"
->>>>>>> a7722b58
 import { configureDevMode, startDevModeSync } from "../dev-mode"
 import { KubeApi } from "../api"
 import { configureLocalMode, startServiceInLocalMode } from "../local-mode"
@@ -49,11 +45,7 @@
   log,
   force,
   devMode,
-<<<<<<< HEAD
-=======
-  hotReload,
   localMode,
->>>>>>> a7722b58
 }: DeployServiceParams<HelmModule>): Promise<HelmServiceStatus> {
   let serviceResourceSpec: ServiceResourceSpec | null = null
   let serviceResource: SyncableResource | null = null
@@ -74,20 +66,13 @@
     ctx: k8sCtx,
     module,
     devMode,
-<<<<<<< HEAD
-=======
-    hotReload,
     localMode,
->>>>>>> a7722b58
     log,
     version: service.version,
   })
 
   const chartPath = await getChartPath(module)
   const releaseName = getReleaseName(module)
-<<<<<<< HEAD
-  const releaseStatus = await getReleaseStatus({ ctx: k8sCtx, module, service, releaseName, log, devMode })
-=======
   const releaseStatus = await getReleaseStatus({
     ctx: k8sCtx,
     module,
@@ -95,21 +80,15 @@
     releaseName,
     log,
     devMode,
-    hotReload,
     localMode,
   })
->>>>>>> a7722b58
 
   const commonArgs = [
     "--namespace",
     namespace,
     "--timeout",
     module.spec.timeout.toString(10) + "s",
-<<<<<<< HEAD
-    ...(await getValueArgs(module, devMode)),
-=======
-    ...(await getValueArgs(module, devMode, hotReload, localMode)),
->>>>>>> a7722b58
+    ...(await getValueArgs(module, devMode, localMode)),
   ]
 
   if (module.spec.atomicInstall) {
@@ -158,11 +137,7 @@
     log,
     module,
     devMode,
-<<<<<<< HEAD
-=======
-    hotReload,
     localMode,
->>>>>>> a7722b58
     version: service.version,
     namespace: preparedTemplates.namespace,
     releaseName: preparedTemplates.releaseName,
@@ -170,11 +145,7 @@
   })
   const manifests = await filterManifests(preparedManifests)
 
-<<<<<<< HEAD
-  if (devMode && module.spec.devMode) {
-=======
-  if ((devMode && module.spec.devMode) || hotReload || (localMode && module.spec.localMode)) {
->>>>>>> a7722b58
+  if ((devMode && module.spec.devMode) || (localMode && module.spec.localMode)) {
     serviceResourceSpec = getServiceResourceSpec(module, getBaseModule(module))
     serviceResource = await getServiceResource({
       ctx,
@@ -187,11 +158,7 @@
   }
 
   // Because we need to modify the Deployment, and because there is currently no reliable way to do that before
-<<<<<<< HEAD
-  // installing/upgrading via Helm, we need to separately update the target here for dev-mode.
-  if (devMode && service.spec.devMode && serviceResourceSpec && serviceResource) {
-=======
-  // installing/upgrading via Helm, we need to separately update the target here for dev-mode/hot-reload/local-mode.
+  // installing/upgrading via Helm, we need to separately update the target here for dev-mode/local-mode.
   // Local mode always takes precedence over dev mode.
   if (localMode && service.spec.localMode && serviceResourceSpec && serviceResource) {
     await configureLocalMode({
@@ -204,7 +171,6 @@
     })
     await apply({ log, ctx, api, provider, manifests: [serviceResource], namespace })
   } else if (devMode && service.spec.devMode && serviceResourceSpec && serviceResource) {
->>>>>>> a7722b58
     configureDevMode({
       target: serviceResource,
       spec: service.spec.devMode,
