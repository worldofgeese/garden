--- conflicted
+++ resolved
@@ -28,11 +28,7 @@
       dependencies: [],
     },
     devMode: false,
-<<<<<<< HEAD
-=======
-    hotReload: false,
     localMode: false,
->>>>>>> 0f42478b
   })
   const namespace = await getAppNamespace(k8sCtx, log, k8sCtx.provider)
 
