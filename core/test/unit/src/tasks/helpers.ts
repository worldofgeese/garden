/*
 * Copyright (C) 2018-2022 Garden Technologies, Inc. <info@garden.io>
 *
 * This Source Code Form is subject to the terms of the Mozilla Public
 * License, v. 2.0. If a copy of the MPL was not distributed with this
 * file, You can obtain one at http://mozilla.org/MPL/2.0/.
 */

import { expect } from "chai"
import { uniq } from "lodash"
import { resolve } from "path"
import { Garden } from "../../../../src/garden"
import { makeTestGarden, dataDir, makeTestGardenA } from "../../../helpers"
import { getModuleWatchTasks } from "../../../../src/tasks/helpers"
import { BaseTask } from "../../../../src/tasks/base"
import { LogEntry } from "../../../../src/logger/log-entry"
import { DEFAULT_API_VERSION } from "../../../../src/constants"

function sortedBaseKeys(tasks: BaseTask[]): string[] {
  return uniq(tasks.map((t) => t.getKey())).sort()
}

describe("TaskHelpers", () => {
  let depGarden: Garden
  let log: LogEntry

  before(async () => {
    depGarden = await makeTestGarden(resolve(dataDir, "test-project-dependants"))
    log = depGarden.log
  })

  /**
   * Note: Since we also test with dependencies included in the task lists generated , these tests also check the
   * getDependencies methods of the task classes in question.
   */
  describe("getModuleWatchTasks", () => {
    it("should return no deploy tasks for a disabled module, but include its dependant tasks", async () => {
      const garden = await makeTestGardenA()

      garden.setModuleConfigs([
        {
          apiVersion: DEFAULT_API_VERSION,
          allowPublish: false,
          build: { dependencies: [] },
          disabled: true, // <---------------
          name: "module-a",
          include: [],
          path: garden.projectRoot,
          serviceConfigs: [],
          taskConfigs: [],
          spec: {
            services: [
              {
                name: "service-a",
                dependencies: [],
                disabled: false,
              },
            ],
          },
          testConfigs: [],
          type: "test",
        },
        {
          apiVersion: DEFAULT_API_VERSION,
          allowPublish: false,
          build: { dependencies: [{ name: "module-a", copy: [] }] },
          disabled: false,
          name: "module-b",
          include: [],
          path: garden.projectRoot,
          serviceConfigs: [],
          taskConfigs: [],
          spec: {
            services: [
              {
                name: "service-b",
                dependencies: [],
                disabled: false,
              },
            ],
          },
          testConfigs: [],
          type: "test",
        },
      ])

      const graph = await garden.getConfigGraph({ log: garden.log, emit: false })
      const module = graph.getModule("module-a", true)

      const tasks = await getModuleWatchTasks({
        garden,
        graph,
        log,
        module,
        servicesWatched: graph.getServices().map((s) => s.name),
        devModeServiceNames: [],
<<<<<<< HEAD
=======
        hotReloadServiceNames: [],
        localModeServiceNames: [],
>>>>>>> 0f42478b
      })

      expect(sortedBaseKeys(tasks)).to.eql(["deploy.service-b"])
    })

    it("should omit tasks for disabled dependant modules", async () => {
      const garden = await makeTestGardenA()

      garden.setModuleConfigs([
        {
          apiVersion: DEFAULT_API_VERSION,
          allowPublish: false,
          build: { dependencies: [] },
          disabled: false,
          name: "module-a",
          include: [],
          path: garden.projectRoot,
          serviceConfigs: [],
          taskConfigs: [],
          spec: {
            services: [
              {
                name: "service-a",
                dependencies: [],
                disabled: false,
              },
            ],
          },
          testConfigs: [],
          type: "test",
        },
        {
          apiVersion: DEFAULT_API_VERSION,
          allowPublish: false,
          build: { dependencies: [{ name: "module-a", copy: [] }] },
          disabled: true, // <---------------
          name: "module-b",
          include: [],
          path: garden.projectRoot,
          serviceConfigs: [],
          taskConfigs: [],
          spec: {
            services: [
              {
                name: "service-b",
                dependencies: [],
                disabled: false,
              },
            ],
          },
          testConfigs: [],
          type: "test",
        },
      ])

      const graph = await garden.getConfigGraph({ log: garden.log, emit: false })
      const module = graph.getModule("module-a", true)

      const tasks = await getModuleWatchTasks({
        garden,
        graph,
        log,
        module,
        servicesWatched: graph.getServices().map((s) => s.name),
        devModeServiceNames: [],
<<<<<<< HEAD
=======
        hotReloadServiceNames: [],
        localModeServiceNames: [],
>>>>>>> 0f42478b
      })

      expect(sortedBaseKeys(tasks)).to.eql(["deploy.service-a"])
    })

<<<<<<< HEAD
=======
    it("should not add a build task for a hot-reload-enabled service's sourceModule", async () => {
      const garden = await makeTestGardenA()

      garden.setModuleConfigs([
        {
          apiVersion: DEFAULT_API_VERSION,
          allowPublish: false,
          build: { dependencies: [] },
          disabled: false,
          name: "module-a",
          include: [],
          path: garden.projectRoot,
          serviceConfigs: [],
          taskConfigs: [],
          spec: { services: [] },
          testConfigs: [],
          type: "test",
        },
        {
          apiVersion: DEFAULT_API_VERSION,
          allowPublish: false,
          build: { dependencies: [{ name: "module-a", copy: [] }] },
          disabled: false,
          name: "module-b",
          include: [],
          path: garden.projectRoot,
          serviceConfigs: [],
          taskConfigs: [],
          spec: {
            services: [
              {
                name: "service-b",
                dependencies: [],
                disabled: false,
                sourceModule: "module-a", // <---------------
              },
            ],
          },
          testConfigs: [],
          type: "test",
        },
      ])

      const graph = await garden.getConfigGraph({ log: garden.log, emit: false })
      const module = await graph.getModule("module-b", true)

      const tasks = await getModuleWatchTasks({
        garden,
        graph,
        log,
        module,
        servicesWatched: graph.getServices().map((s) => s.name),
        devModeServiceNames: [],
        hotReloadServiceNames: ["service-b"],
        localModeServiceNames: [],
      })

      expect(sortedBaseKeys(tasks)).to.eql(["hot-reload.service-b"])
    })

>>>>>>> 0f42478b
    context("without hot reloading enabled", () => {
      const expectedBaseKeysByChangedModule = [
        {
          moduleName: "build-dependency",
          expectedTasks: [
            "deploy.build-dependant",
            "deploy.build-dependency",
            "deploy.good-morning",
            "deploy.service-dependant",
            "deploy.service-dependant2",
          ],
        },
        {
          moduleName: "good-morning",
          expectedTasks: [
            "deploy.build-dependant",
            "deploy.good-morning",
            "deploy.service-dependant",
            "deploy.service-dependant2",
          ],
        },
        {
          moduleName: "good-evening",
          expectedTasks: ["deploy.good-evening"],
        },
        {
          moduleName: "build-dependant",
          expectedTasks: ["deploy.build-dependant"],
        },
        {
          moduleName: "service-dependant",
          expectedTasks: ["deploy.service-dependant"],
        },
      ]

      for (const { moduleName, expectedTasks } of expectedBaseKeysByChangedModule) {
        it(`returns the correct set of tasks for ${moduleName} with dependants`, async () => {
          const graph = await depGarden.getConfigGraph({ log: depGarden.log, emit: false })
          const module = graph.getModule(<string>moduleName)

          const tasks = await getModuleWatchTasks({
            garden: depGarden,
            graph,
            log,
            module,
            servicesWatched: graph.getServices().map((s) => s.name),
            devModeServiceNames: [],
<<<<<<< HEAD
=======
            hotReloadServiceNames: [],
            localModeServiceNames: [],
>>>>>>> 0f42478b
          })
          expect(sortedBaseKeys(tasks)).to.eql(expectedTasks.sort())
        })
      }

      it("should omit deploy tasks for disabled services in the module", async () => {
        const garden = await makeTestGardenA()

        garden.setModuleConfigs([
          {
            apiVersion: DEFAULT_API_VERSION,
            allowPublish: false,
            build: { dependencies: [] },
            disabled: false,
            name: "module-a",
            include: [],
            path: garden.projectRoot,
            serviceConfigs: [],
            taskConfigs: [],
            spec: {
              services: [
                {
                  name: "service-a",
                  dependencies: [],
                  disabled: true, // <---------------
                },
              ],
            },
            testConfigs: [],
            type: "test",
          },
        ])

        const graph = await garden.getConfigGraph({ log: garden.log, emit: false })
        const module = graph.getModule("module-a", true)

        const tasks = await getModuleWatchTasks({
          garden,
          graph,
          log,
          module,
          servicesWatched: graph.getServices().map((s) => s.name),
          devModeServiceNames: [],
<<<<<<< HEAD
=======
          hotReloadServiceNames: [],
          localModeServiceNames: [],
>>>>>>> 0f42478b
        })

        expect(sortedBaseKeys(tasks)).to.eql([])
      })

      it("should omit deploy tasks for disabled dependant services", async () => {
        const garden = await makeTestGardenA()

        garden.setModuleConfigs([
          {
            apiVersion: DEFAULT_API_VERSION,
            allowPublish: false,
            build: { dependencies: [] },
            disabled: false,
            name: "module-a",
            include: [],
            path: garden.projectRoot,
            serviceConfigs: [],
            taskConfigs: [],
            spec: {
              services: [
                {
                  name: "service-a",
                  dependencies: [],
                  disabled: false,
                },
              ],
            },
            testConfigs: [],
            type: "test",
          },
          {
            apiVersion: DEFAULT_API_VERSION,
            allowPublish: false,
            build: { dependencies: [{ name: "module-a", copy: [] }] },
            disabled: false,
            name: "module-b",
            include: [],
            path: garden.projectRoot,
            serviceConfigs: [],
            taskConfigs: [],
            spec: {
              services: [
                {
                  name: "service-b",
                  dependencies: [],
                  disabled: true, // <---------------
                },
              ],
            },
            testConfigs: [],
            type: "test",
          },
        ])

        const graph = await garden.getConfigGraph({ log: garden.log, emit: false })
        const module = graph.getModule("module-a", true)

        const tasks = await getModuleWatchTasks({
          garden,
          graph,
          log,
          module,
          servicesWatched: graph.getServices().map((s) => s.name),
          devModeServiceNames: [],
<<<<<<< HEAD
=======
          hotReloadServiceNames: [],
          localModeServiceNames: [],
>>>>>>> 0f42478b
        })

        expect(sortedBaseKeys(tasks)).to.eql(["deploy.service-a"])
      })
    })
<<<<<<< HEAD
=======

    context("with hot reloading enabled", () => {
      const expectedBaseKeysByChangedModule = [
        {
          moduleName: "build-dependency",
          expectedTasks: [
            "deploy.build-dependant",
            "deploy.build-dependency",
            "deploy.service-dependant",
            "deploy.service-dependant2",
          ],
        },
        {
          moduleName: "good-morning",
          expectedTasks: [
            "deploy.build-dependant",
            "deploy.service-dependant",
            "deploy.service-dependant2",
            "hot-reload.good-morning",
          ],
        },
        {
          moduleName: "good-evening",
          expectedTasks: ["deploy.good-evening"],
        },
        {
          moduleName: "build-dependant",
          expectedTasks: ["deploy.build-dependant"],
        },
        {
          moduleName: "service-dependant",
          expectedTasks: ["deploy.service-dependant"],
        },
      ]

      for (const { moduleName, expectedTasks } of expectedBaseKeysByChangedModule) {
        it(`returns the correct set of tasks for ${moduleName} with dependants`, async () => {
          const graph = await depGarden.getConfigGraph({ log: depGarden.log, emit: false })
          const module = graph.getModule(<string>moduleName)

          const tasks = await getModuleWatchTasks({
            garden: depGarden,
            graph,
            log,
            module,
            servicesWatched: graph.getServices().map((s) => s.name),
            devModeServiceNames: [],
            hotReloadServiceNames: ["good-morning"],
            localModeServiceNames: [],
          })
          expect(sortedBaseKeys(tasks)).to.eql(expectedTasks.sort())
        })
      }

      it("should omit hot reload tasks for disabled services in the module", async () => {
        const garden = await makeTestGardenA()

        garden.setModuleConfigs([
          {
            apiVersion: DEFAULT_API_VERSION,
            allowPublish: false,
            build: { dependencies: [] },
            disabled: false,
            name: "module-a",
            include: [],
            path: garden.projectRoot,
            serviceConfigs: [],
            taskConfigs: [],
            spec: {
              services: [
                {
                  name: "service-a",
                  dependencies: [],
                  disabled: true, // <---------------
                },
              ],
            },
            testConfigs: [],
            type: "test",
          },
        ])

        const graph = await garden.getConfigGraph({ log: garden.log, emit: false })
        const module = graph.getModule("module-a", true)

        const tasks = await getModuleWatchTasks({
          garden,
          graph,
          log,
          module,
          servicesWatched: ["service-a"],
          devModeServiceNames: [],
          hotReloadServiceNames: ["service-a"],
          localModeServiceNames: [],
        })

        expect(sortedBaseKeys(tasks)).to.eql([])
      })

      it("should omit hot reload tasks for disabled dependant services", async () => {
        const garden = await makeTestGardenA()

        garden.setModuleConfigs([
          {
            apiVersion: DEFAULT_API_VERSION,
            allowPublish: false,
            build: { dependencies: [] },
            disabled: false,
            name: "module-a",
            include: [],
            path: garden.projectRoot,
            serviceConfigs: [],
            taskConfigs: [],
            spec: {
              services: [
                {
                  name: "service-a",
                  dependencies: [],
                  disabled: false,
                },
              ],
            },
            testConfigs: [],
            type: "test",
          },
          {
            apiVersion: DEFAULT_API_VERSION,
            allowPublish: false,
            build: { dependencies: [{ name: "module-a", copy: [] }] },
            disabled: false,
            name: "module-b",
            include: [],
            path: garden.projectRoot,
            serviceConfigs: [],
            taskConfigs: [],
            spec: {
              services: [
                {
                  name: "service-b",
                  dependencies: [],
                  disabled: true, // <---------------
                },
              ],
            },
            testConfigs: [],
            type: "test",
          },
        ])

        const graph = await garden.getConfigGraph({ log: garden.log, emit: false })
        const module = graph.getModule("module-a", true)

        const tasks = await getModuleWatchTasks({
          garden,
          graph,
          log,
          module,
          servicesWatched: ["service-a", "service-b"],
          devModeServiceNames: [],
          hotReloadServiceNames: ["service-a", "service-b"],
          localModeServiceNames: [],
        })

        expect(sortedBaseKeys(tasks)).to.eql(["hot-reload.service-a"])
      })
    })
>>>>>>> 0f42478b
  })
})<|MERGE_RESOLUTION|>--- conflicted
+++ resolved
@@ -94,11 +94,8 @@
         module,
         servicesWatched: graph.getServices().map((s) => s.name),
         devModeServiceNames: [],
-<<<<<<< HEAD
-=======
-        hotReloadServiceNames: [],
+
         localModeServiceNames: [],
->>>>>>> 0f42478b
       })
 
       expect(sortedBaseKeys(tasks)).to.eql(["deploy.service-b"])
@@ -164,422 +161,11 @@
         module,
         servicesWatched: graph.getServices().map((s) => s.name),
         devModeServiceNames: [],
-<<<<<<< HEAD
-=======
-        hotReloadServiceNames: [],
+
         localModeServiceNames: [],
->>>>>>> 0f42478b
       })
 
       expect(sortedBaseKeys(tasks)).to.eql(["deploy.service-a"])
     })
-
-<<<<<<< HEAD
-=======
-    it("should not add a build task for a hot-reload-enabled service's sourceModule", async () => {
-      const garden = await makeTestGardenA()
-
-      garden.setModuleConfigs([
-        {
-          apiVersion: DEFAULT_API_VERSION,
-          allowPublish: false,
-          build: { dependencies: [] },
-          disabled: false,
-          name: "module-a",
-          include: [],
-          path: garden.projectRoot,
-          serviceConfigs: [],
-          taskConfigs: [],
-          spec: { services: [] },
-          testConfigs: [],
-          type: "test",
-        },
-        {
-          apiVersion: DEFAULT_API_VERSION,
-          allowPublish: false,
-          build: { dependencies: [{ name: "module-a", copy: [] }] },
-          disabled: false,
-          name: "module-b",
-          include: [],
-          path: garden.projectRoot,
-          serviceConfigs: [],
-          taskConfigs: [],
-          spec: {
-            services: [
-              {
-                name: "service-b",
-                dependencies: [],
-                disabled: false,
-                sourceModule: "module-a", // <---------------
-              },
-            ],
-          },
-          testConfigs: [],
-          type: "test",
-        },
-      ])
-
-      const graph = await garden.getConfigGraph({ log: garden.log, emit: false })
-      const module = await graph.getModule("module-b", true)
-
-      const tasks = await getModuleWatchTasks({
-        garden,
-        graph,
-        log,
-        module,
-        servicesWatched: graph.getServices().map((s) => s.name),
-        devModeServiceNames: [],
-        hotReloadServiceNames: ["service-b"],
-        localModeServiceNames: [],
-      })
-
-      expect(sortedBaseKeys(tasks)).to.eql(["hot-reload.service-b"])
-    })
-
->>>>>>> 0f42478b
-    context("without hot reloading enabled", () => {
-      const expectedBaseKeysByChangedModule = [
-        {
-          moduleName: "build-dependency",
-          expectedTasks: [
-            "deploy.build-dependant",
-            "deploy.build-dependency",
-            "deploy.good-morning",
-            "deploy.service-dependant",
-            "deploy.service-dependant2",
-          ],
-        },
-        {
-          moduleName: "good-morning",
-          expectedTasks: [
-            "deploy.build-dependant",
-            "deploy.good-morning",
-            "deploy.service-dependant",
-            "deploy.service-dependant2",
-          ],
-        },
-        {
-          moduleName: "good-evening",
-          expectedTasks: ["deploy.good-evening"],
-        },
-        {
-          moduleName: "build-dependant",
-          expectedTasks: ["deploy.build-dependant"],
-        },
-        {
-          moduleName: "service-dependant",
-          expectedTasks: ["deploy.service-dependant"],
-        },
-      ]
-
-      for (const { moduleName, expectedTasks } of expectedBaseKeysByChangedModule) {
-        it(`returns the correct set of tasks for ${moduleName} with dependants`, async () => {
-          const graph = await depGarden.getConfigGraph({ log: depGarden.log, emit: false })
-          const module = graph.getModule(<string>moduleName)
-
-          const tasks = await getModuleWatchTasks({
-            garden: depGarden,
-            graph,
-            log,
-            module,
-            servicesWatched: graph.getServices().map((s) => s.name),
-            devModeServiceNames: [],
-<<<<<<< HEAD
-=======
-            hotReloadServiceNames: [],
-            localModeServiceNames: [],
->>>>>>> 0f42478b
-          })
-          expect(sortedBaseKeys(tasks)).to.eql(expectedTasks.sort())
-        })
-      }
-
-      it("should omit deploy tasks for disabled services in the module", async () => {
-        const garden = await makeTestGardenA()
-
-        garden.setModuleConfigs([
-          {
-            apiVersion: DEFAULT_API_VERSION,
-            allowPublish: false,
-            build: { dependencies: [] },
-            disabled: false,
-            name: "module-a",
-            include: [],
-            path: garden.projectRoot,
-            serviceConfigs: [],
-            taskConfigs: [],
-            spec: {
-              services: [
-                {
-                  name: "service-a",
-                  dependencies: [],
-                  disabled: true, // <---------------
-                },
-              ],
-            },
-            testConfigs: [],
-            type: "test",
-          },
-        ])
-
-        const graph = await garden.getConfigGraph({ log: garden.log, emit: false })
-        const module = graph.getModule("module-a", true)
-
-        const tasks = await getModuleWatchTasks({
-          garden,
-          graph,
-          log,
-          module,
-          servicesWatched: graph.getServices().map((s) => s.name),
-          devModeServiceNames: [],
-<<<<<<< HEAD
-=======
-          hotReloadServiceNames: [],
-          localModeServiceNames: [],
->>>>>>> 0f42478b
-        })
-
-        expect(sortedBaseKeys(tasks)).to.eql([])
-      })
-
-      it("should omit deploy tasks for disabled dependant services", async () => {
-        const garden = await makeTestGardenA()
-
-        garden.setModuleConfigs([
-          {
-            apiVersion: DEFAULT_API_VERSION,
-            allowPublish: false,
-            build: { dependencies: [] },
-            disabled: false,
-            name: "module-a",
-            include: [],
-            path: garden.projectRoot,
-            serviceConfigs: [],
-            taskConfigs: [],
-            spec: {
-              services: [
-                {
-                  name: "service-a",
-                  dependencies: [],
-                  disabled: false,
-                },
-              ],
-            },
-            testConfigs: [],
-            type: "test",
-          },
-          {
-            apiVersion: DEFAULT_API_VERSION,
-            allowPublish: false,
-            build: { dependencies: [{ name: "module-a", copy: [] }] },
-            disabled: false,
-            name: "module-b",
-            include: [],
-            path: garden.projectRoot,
-            serviceConfigs: [],
-            taskConfigs: [],
-            spec: {
-              services: [
-                {
-                  name: "service-b",
-                  dependencies: [],
-                  disabled: true, // <---------------
-                },
-              ],
-            },
-            testConfigs: [],
-            type: "test",
-          },
-        ])
-
-        const graph = await garden.getConfigGraph({ log: garden.log, emit: false })
-        const module = graph.getModule("module-a", true)
-
-        const tasks = await getModuleWatchTasks({
-          garden,
-          graph,
-          log,
-          module,
-          servicesWatched: graph.getServices().map((s) => s.name),
-          devModeServiceNames: [],
-<<<<<<< HEAD
-=======
-          hotReloadServiceNames: [],
-          localModeServiceNames: [],
->>>>>>> 0f42478b
-        })
-
-        expect(sortedBaseKeys(tasks)).to.eql(["deploy.service-a"])
-      })
-    })
-<<<<<<< HEAD
-=======
-
-    context("with hot reloading enabled", () => {
-      const expectedBaseKeysByChangedModule = [
-        {
-          moduleName: "build-dependency",
-          expectedTasks: [
-            "deploy.build-dependant",
-            "deploy.build-dependency",
-            "deploy.service-dependant",
-            "deploy.service-dependant2",
-          ],
-        },
-        {
-          moduleName: "good-morning",
-          expectedTasks: [
-            "deploy.build-dependant",
-            "deploy.service-dependant",
-            "deploy.service-dependant2",
-            "hot-reload.good-morning",
-          ],
-        },
-        {
-          moduleName: "good-evening",
-          expectedTasks: ["deploy.good-evening"],
-        },
-        {
-          moduleName: "build-dependant",
-          expectedTasks: ["deploy.build-dependant"],
-        },
-        {
-          moduleName: "service-dependant",
-          expectedTasks: ["deploy.service-dependant"],
-        },
-      ]
-
-      for (const { moduleName, expectedTasks } of expectedBaseKeysByChangedModule) {
-        it(`returns the correct set of tasks for ${moduleName} with dependants`, async () => {
-          const graph = await depGarden.getConfigGraph({ log: depGarden.log, emit: false })
-          const module = graph.getModule(<string>moduleName)
-
-          const tasks = await getModuleWatchTasks({
-            garden: depGarden,
-            graph,
-            log,
-            module,
-            servicesWatched: graph.getServices().map((s) => s.name),
-            devModeServiceNames: [],
-            hotReloadServiceNames: ["good-morning"],
-            localModeServiceNames: [],
-          })
-          expect(sortedBaseKeys(tasks)).to.eql(expectedTasks.sort())
-        })
-      }
-
-      it("should omit hot reload tasks for disabled services in the module", async () => {
-        const garden = await makeTestGardenA()
-
-        garden.setModuleConfigs([
-          {
-            apiVersion: DEFAULT_API_VERSION,
-            allowPublish: false,
-            build: { dependencies: [] },
-            disabled: false,
-            name: "module-a",
-            include: [],
-            path: garden.projectRoot,
-            serviceConfigs: [],
-            taskConfigs: [],
-            spec: {
-              services: [
-                {
-                  name: "service-a",
-                  dependencies: [],
-                  disabled: true, // <---------------
-                },
-              ],
-            },
-            testConfigs: [],
-            type: "test",
-          },
-        ])
-
-        const graph = await garden.getConfigGraph({ log: garden.log, emit: false })
-        const module = graph.getModule("module-a", true)
-
-        const tasks = await getModuleWatchTasks({
-          garden,
-          graph,
-          log,
-          module,
-          servicesWatched: ["service-a"],
-          devModeServiceNames: [],
-          hotReloadServiceNames: ["service-a"],
-          localModeServiceNames: [],
-        })
-
-        expect(sortedBaseKeys(tasks)).to.eql([])
-      })
-
-      it("should omit hot reload tasks for disabled dependant services", async () => {
-        const garden = await makeTestGardenA()
-
-        garden.setModuleConfigs([
-          {
-            apiVersion: DEFAULT_API_VERSION,
-            allowPublish: false,
-            build: { dependencies: [] },
-            disabled: false,
-            name: "module-a",
-            include: [],
-            path: garden.projectRoot,
-            serviceConfigs: [],
-            taskConfigs: [],
-            spec: {
-              services: [
-                {
-                  name: "service-a",
-                  dependencies: [],
-                  disabled: false,
-                },
-              ],
-            },
-            testConfigs: [],
-            type: "test",
-          },
-          {
-            apiVersion: DEFAULT_API_VERSION,
-            allowPublish: false,
-            build: { dependencies: [{ name: "module-a", copy: [] }] },
-            disabled: false,
-            name: "module-b",
-            include: [],
-            path: garden.projectRoot,
-            serviceConfigs: [],
-            taskConfigs: [],
-            spec: {
-              services: [
-                {
-                  name: "service-b",
-                  dependencies: [],
-                  disabled: true, // <---------------
-                },
-              ],
-            },
-            testConfigs: [],
-            type: "test",
-          },
-        ])
-
-        const graph = await garden.getConfigGraph({ log: garden.log, emit: false })
-        const module = graph.getModule("module-a", true)
-
-        const tasks = await getModuleWatchTasks({
-          garden,
-          graph,
-          log,
-          module,
-          servicesWatched: ["service-a", "service-b"],
-          devModeServiceNames: [],
-          hotReloadServiceNames: ["service-a", "service-b"],
-          localModeServiceNames: [],
-        })
-
-        expect(sortedBaseKeys(tasks)).to.eql(["hot-reload.service-a"])
-      })
-    })
->>>>>>> 0f42478b
   })
 })